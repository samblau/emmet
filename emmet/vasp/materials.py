import os
from datetime import datetime
from itertools import chain, groupby
import numpy as np

from pymatgen import Structure
from pymatgen.analysis.structure_matcher import StructureMatcher, ElementComparator
from pymatgen.symmetry.analyzer import SpacegroupAnalyzer

from maggma.builders import Builder
from emmet.vasp.task_tagger import task_type
from emmet.common.utils import load_settings
from pydash.objects import get, set_, has

__author__ = "Shyam Dwaraknath <shyamd@lbl.gov>"

module_dir = os.path.join(os.path.dirname(os.path.abspath(__file__)))
default_mat_settings = os.path.join(module_dir, "settings", "materials_settings.json")


class MaterialsBuilder(Builder):
    """
    The Materials Builder aggregates VASP task documents by structure similarity into materials properties documents.
    The process is as follows:

        1.) Find all documents with the same formula
        2.) Select only task documents for the task_types we can select properties from
        3.) Aggregate task documents based on strucutre similarity
        4.) Convert task docs to property docs with metadata for selection and aggregation
        5.) Select the best property doc for each property
        6.) Build material document from best property docs
        7.) Post-process material document
        8.) Validate material document

    """

    def __init__(
        self,
        tasks,
        materials,
        task_types=None,
        materials_settings=None,
        query=None,
        ltol=0.2,
        stol=0.3,
        angle_tol=5,
        separate_mag_orderings=False,
        **kwargs
    ):
        """
        Creates a materials collection from tasks and tags

        Args:
            tasks (Store): Store of task documents
            materials (Store): Store of materials documents to generate
            materials_settings (Path): Path to settings files
            query (dict): dictionary to limit tasks to be analyzed
            ltol (float): StructureMatcher tuning parameter for matching tasks to materials
            stol (float): StructureMatcher tuning parameter for matching tasks to materials
            angle_tol (float): StructureMatcher tuning parameter for matching tasks to materials
            separate_mag_orderings (bool): Separate magnetic orderings into different materials
        """

        self.tasks = tasks
        self.materials_settings = materials_settings
        self.materials = materials
        self.task_types = task_types
        self.query = query if query else {}
        self.ltol = ltol
        self.stol = stol
        self.angle_tol = angle_tol
        self.separate_mag_orderings = separate_mag_orderings

        self.__settings = load_settings(self.materials_settings, default_mat_settings)

        self.allowed_tasks = {
            t_type for d in self.__settings for t_type in d["quality_score"]
        }

        sources = [tasks]
        if self.task_types:
            sources.append(self.task_types)
        super().__init__(sources=sources, targets=[materials], **kwargs)

    def get_items(self):
        """
        Gets all items to process into materials documents

        Returns:
            generator or list relevant tasks and materials to process into materials documents
        """

        self.logger.info("Materials builder started")
        self.logger.info("Allowed task types: {}".format(self.allowed_tasks))

        self.logger.info("Setting indexes")
        self.ensure_indexes()

        # Save timestamp to mark buildtime for material documents
        self.timestamp = datetime.utcnow()

        # Get all processed tasks:
        q = dict(self.query)
        q["state"] = "successful"

        self.logger.info("Finding tasks to process")
        all_tasks = set(self.tasks.distinct(self.tasks.key, q))
        processed_tasks = set(self.materials.distinct("task_ids"))
        to_process_tasks = all_tasks - processed_tasks
        to_process_forms = self.tasks.distinct(
            "formula_pretty", {"task_id": {"$in": list(to_process_tasks)}}
        )
        self.logger.info("Found {} unprocessed tasks".format(len(to_process_tasks)))
        self.logger.info("Found {} unprocessed formulas".format(len(to_process_forms)))

        # Tasks that have been updated since we last viewed them
        update_q = dict(q)
        update_q.update(self.tasks.lu_filter(self.materials))
        updated_forms = self.tasks.distinct("formula_pretty", update_q)
        self.logger.info(
            "Found {} updated systems to proces".format(len(updated_forms))
        )

        forms_to_update = set(updated_forms) | set(to_process_forms)
        self.logger.info("Processing {} total systems".format(len(forms_to_update)))
        self.total = len(forms_to_update)

        if self.task_types:
            invalid_ids = set(
                self.task_types.distinct(self.task_types.key, {"is_valid": False})
            )
        else:
            invalid_ids = set()

        for formula in forms_to_update:
            tasks_q = dict(q)
            tasks_q["formula_pretty"] = formula
            tasks = list(self.tasks.query(criteria=tasks_q))
            for t in tasks:
                if t[self.tasks.key] in invalid_ids:
                    t["is_valid"] = False
                else:
                    t["is_valid"] = True

            yield tasks

    def process_item(self, tasks):
        """
        Process the tasks into a list of materials

        Args:
            tasks [dict] : a list of task docs

        Returns:
            ([dict],list) : a list of new materials docs and a list of task_ids that were processsed
        """

        formula = tasks[0]["formula_pretty"]
        t_ids = [t[self.tasks.key] for t in tasks]
        self.logger.debug("Processing {} : {}".format(formula, t_ids))

        materials = []
        grouped_tasks = self.filter_and_group_tasks(tasks)

        for group in grouped_tasks:
            mat = self.make_mat(group)
            if mat and self.valid(mat):
                self.post_process(mat)
                materials.append(mat)

        self.logger.debug(
            "Produced {} materials for {}".format(
                len(materials), tasks[0]["formula_pretty"]
            )
        )

        return materials

    def update_targets(self, items):
        """
        Inserts the new task_types into the task_types collection

        Args:
            items ([([dict],[int])]): A list of tuples of materials to update and the corresponding processed task_ids
        """

        items = [i for i in filter(None, chain.from_iterable(items))]
        items = [i for i in items if self.valid(i)]

        for item in items:
            item.update({"_bt": self.timestamp})

        if len(items) > 0:
            self.logger.info("Updating {} materials".format(len(items)))
            self.materials.update(docs=items, update_lu=False)
        else:
            self.logger.info("No items to update")

    def make_mat(self, task_group):
        """
        Converts a group of tasks into one material
        """

        # Convert the task to properties and flatten
        all_props = list(
            chain.from_iterable([self.task_to_prop_list(t) for t in task_group])
        )

        mat_id = find_mat_id(all_props)

        # Sort and group based on property
        sorted_props = sorted(all_props, key=lambda prop: prop["materials_key"])
        grouped_props = groupby(sorted_props, key=lambda prop: prop["materials_key"])

        # Choose the best prop for each materials key: highest quality score and lowest energy calculation
        best_props = [find_best_prop(props) for _, props in grouped_props]

        # Add in the provenance for the properties
        origins = [
            {
                k: prop[k]
                for k in ["materials_key", "task_type", "task_id", "last_updated"]
            }
            for prop in best_props
            if prop.get("track", False)
        ]

        # Store any bad props
        invalid_props = [
            prop["materials_key"] for prop in best_props if not prop["is_valid"]
        ]

        # Store all the task_ids
        task_ids = list(set([t["task_id"] for t in task_group]))
        deprecated_tasks = list(
            set([t["task_id"] for t in task_group if not t.get("is_valid", True)])
        )

        # Store task_types
        task_types = {t["task_id"]: t["task_type"] for t in all_props}

        # Store sandboxes
        sandboxes = list(set(chain.from_iterable([k["sbxn"] for k in best_props])))

        mat = {
            self.materials.lu_field: max([prop["last_updated"] for prop in all_props]),
            "created_at": min([prop["last_updated"] for prop in all_props]),
            "task_ids": task_ids,
            "deprecated_tasks": deprecated_tasks,
            self.materials.key: mat_id,
            "origins": origins,
            "task_types": task_types,
            "invalid_props": invalid_props,
            "_sbxn": sandboxes,
        }

        for prop in best_props:
            set_(mat, prop["materials_key"], prop["value"])

        return mat

    def filter_and_group_tasks(self, tasks):
        """
        Groups tasks by structure matching
        """

        filtered_tasks = [
            t for t in tasks if task_type(t["orig_inputs"]) in self.allowed_tasks
        ]

        structures = []

        for idx, t in enumerate(filtered_tasks):
            s = Structure.from_dict(t["output"]["structure"])
            s.index = idx
            total_mag = get(t, "calcs_reversed.0.output.outcar.total_magnetization", 0)
            s.total_magnetization = total_mag if total_mag else 0
            # a fix for very old tasks that did not report site-projected magnetic moments
            # so that we can group them appropriately
            if (
                ("magmom" not in s.site_properties)
                and (get(t, "input.parameters.ISPIN", 1) == 2)
                and has(t, "input.parameters.MAGMOM")
            ):
                # TODO: map input structure sites to output structure sites
                s.add_site_property("magmom", t["input"]["parameters"]["MAGMOM"])
            structures.append(s)

        grouped_structures = group_structures(
            structures,
            ltol=self.ltol,
            stol=self.stol,
            angle_tol=self.angle_tol,
            separate_mag_orderings=self.separate_mag_orderings,
        )

        for group in grouped_structures:
            yield [filtered_tasks[struc.index] for struc in group]

    def task_to_prop_list(self, task):
        """
        Converts a task into an list of properties with associated metadata
        """
        t_type = task_type(task["orig_inputs"])
        t_id = task[self.tasks.key]

        # Convert the task doc into a serious of properties in the materials
        # doc with the right document structure
        props = []
        for prop in self.__settings:
            if t_type in prop["quality_score"].keys():
                if has(task, prop["tasks_key"]):
                    props.append(
                        {
                            "value": get(task, prop["tasks_key"]),
                            "task_type": t_type,
                            "task_id": t_id,
                            "quality_score": prop["quality_score"][t_type],
                            "track": prop.get("track", False),
                            "aggregate": prop.get("aggregate", False),
                            "last_updated": task[self.tasks.lu_field],
                            "energy": get(task, "output.energy_per_atom", 0.0),
                            "materials_key": prop["materials_key"],
                            "is_valid": task.get("is_valid", True),
                            "sbxn": task.get("sbxn", []),
                        }
                    )
                elif not prop.get("optional", False):
                    self.logger.error(
                        "Failed getting {} for task: {}".format(prop["tasks_key"], t_id)
                    )
        return props

    def valid(self, doc):
        """
        Determines if the resulting material document is valid
        """
        if doc["task_id"] == None:
            return False
        elif "structure" not in doc:
            return False

        return True

    def post_process(self, mat):
        """
        Any extra post-processing on a material doc
        """

        # Add structure metadata back into document and convert back to conventional standard
        if "structure" in mat:
            structure = Structure.from_dict(mat["structure"])
            sga = SpacegroupAnalyzer(structure, symprec=0.1)
            mat["structure"] = structure.as_dict()
            mat.update(structure_metadata(structure))

        # Deprecate materials with bad structures or energies
        if "structure" in mat["invalid_props"]:
            mat.update({"deprecated": True})
        elif "thermo.energy_per_atom" in mat["invalid_props"]:
            mat.update({"deprecated": True})
        else:
            mat.update({"deprecated": False})

    def ensure_indexes(self):
        """
        Ensures indicies on the tasks and materials collections
        """

        # Basic search index for tasks
        self.tasks.ensure_index(self.tasks.key, unique=True)
        self.tasks.ensure_index("state")
        self.tasks.ensure_index("formula_pretty")
        self.tasks.ensure_index(self.tasks.lu_field)

        # Search index for materials
        self.materials.ensure_index(self.materials.key, unique=True)
        self.materials.ensure_index("task_ids")
        self.materials.ensure_index(self.materials.lu_field)

<<<<<<< HEAD
def get_sg(struc):
    # helper function to get spacegroup with a loose tolerance
    return struc.get_space_group_info(symprec=0.1)[1]
=======
        if self.task_types:
            self.task_types.ensure_index(self.task_types.key)
            self.task_types.ensure_index("is_valid")


def get_sg(struc):
    # helper function to get spacegroup with a loose tolerance
    return struc.get_space_group_info(symprec=0.1)[1]

def find_mat_id(props):

    # Only consider structure optimization task_ids for material task_id
    possible_mat_ids = [prop for prop in props if "structure" in prop["materials_key"]]

    # Sort task_ids by ID
    possible_mat_ids = [
        prop["task_id"]
        for prop in sorted(possible_mat_ids, key=lambda doc: ID_to_int(doc["task_id"]))
    ]

    if len(possible_mat_ids) == 0:
        return None
    else:
        return possible_mat_ids[0]


def find_best_prop(props):
    """
    Takes a list of property docs all for the same property
    1.) Sorts according to valid tasks, highest quality score and lowest energy
    2.) Checks if this is an aggregation prop and aggregates
    3.) Returns best property
    """

    # Sort for highest quality score and lowest energy
    sorted_props = sorted(
        props,
        key=lambda doc: (
            -1 * doc["is_valid"],
            -1 * doc["quality_score"],
            doc["energy"],
        ),
    )
    if sorted_props[0].get("aggregate", False):
        # Make this a list of lists and then flatten to deal with mixed value typing
        vals = [
            prop["value"] if isinstance(prop["value"], list) else [prop["value"]]
            for prop in sorted_props
        ]
        vals = list(chain.from_iterable(vals))
        prop = sorted_props[0]
        prop["value"] = vals
        # Can"t track an aggregated property
        prop["track"] = False
    else:
        prop = sorted_props[0]

    return prop
>>>>>>> 87dbc5ad

def structure_metadata(structure):
    """
    Generates metadata based on a structure
    """
    comp = structure.composition
    elsyms = sorted(set([e.symbol for e in comp.elements]))
    meta = {
        "nsites": structure.num_sites,
        "elements": elsyms,
        "nelements": len(elsyms),
        "composition": comp.as_dict(),
        "composition_reduced": comp.reduced_composition.as_dict(),
        "formula_pretty": comp.reduced_formula,
        "formula_anonymous": comp.anonymized_formula,
        "chemsys": "-".join(elsyms),
        "volume": structure.volume,
        "density": structure.density,
    }

    return meta


def group_structures(
    structures,
    ltol=0.2,
    stol=0.3,
    angle_tol=5,
    symprec=0.1,
    separate_mag_orderings=False,
):
    """
    Groups structures according to space group and structure matching

    Args:
        structures ([Structure]): list of structures to group
        ltol (float): StructureMatcher tuning parameter for matching tasks to materials
        stol (float): StructureMatcher tuning parameter for matching tasks to materials
        angle_tol (float): StructureMatcher tuning parameter for matching tasks to materials
        symprec (float): symmetry tolerance for space group finding
        separate_mag_orderings (bool): Separate magnetic orderings into different materials
    """

    sm = StructureMatcher(
        ltol=ltol,
        stol=stol,
        angle_tol=angle_tol,
        primitive_cell=True,
        scale=True,
        attempt_supercell=False,
        allow_subset=False,
        comparator=ElementComparator(),
    )

    def get_sg(struc):
        # helper function to get spacegroup with a loose tolerance
        try:
            sg = struc.get_space_group_info(symprec=symprec)[1]
        except:
            sg = -1

        return sg

    def get_mag_ordering(struc):
        # helperd function to get a label of the magnetic ordering type
        return np.around(np.abs(struc.total_magnetization) / struc.volume, decimals=1)

    # First group by spacegroup number then by structure matching
    for sg, pregroup in groupby(sorted(structures, key=get_sg), key=get_sg):
        for group in sm.group_structures(list(pregroup)):

            # Match magnetic orderings here
            if separate_mag_orderings:
                for _, mag_group in groupby(
                    sorted(group, key=get_mag_ordering), key=get_mag_ordering
                ):
                    yield list(mag_group)
            else:
                yield group


def ID_to_int(s_id):
    """
    Converts a string id to tuple
    falls back to assuming ID is an Int if it can't process
    Assumes string IDs are of form "[chars]-[int]" such as mp-234
    """
    if isinstance(s_id, str):
        return (s_id.split("-")[0], int(str(s_id).split("-")[-1]))
    elif isinstance(s_id, (int, float)):
        return s_id
    else:
        raise Exception("Could not parse {} into a number".format(s_id))<|MERGE_RESOLUTION|>--- conflicted
+++ resolved
@@ -378,11 +378,6 @@
         self.materials.ensure_index("task_ids")
         self.materials.ensure_index(self.materials.lu_field)
 
-<<<<<<< HEAD
-def get_sg(struc):
-    # helper function to get spacegroup with a loose tolerance
-    return struc.get_space_group_info(symprec=0.1)[1]
-=======
         if self.task_types:
             self.task_types.ensure_index(self.task_types.key)
             self.task_types.ensure_index("is_valid")
@@ -441,7 +436,6 @@
         prop = sorted_props[0]
 
     return prop
->>>>>>> 87dbc5ad
 
 def structure_metadata(structure):
     """
