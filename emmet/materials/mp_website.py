--- conflicted
+++ resolved
@@ -30,15 +30,6 @@
 from pymatgen.util.provenance import StructureNL
 from pymatgen import __version__ as pymatgen_version
 
-<<<<<<< HEAD
-
-# Silly fix to keep pybtex from spamming warnings
-
-devnull = open(os.devnull, 'w')
-pybtex.io.stderr = devnull
-
-=======
->>>>>>> 22baef5b
 __author__ = "Shyam Dwaraknath <shyamd@lbl.gov>"
 
 MODULE_DIR = os.path.join(os.path.dirname(os.path.abspath(__file__)))
