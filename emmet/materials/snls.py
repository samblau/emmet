from itertools import chain
from collections import defaultdict

from pydash.objects import get

from pymatgen import Structure
from pymatgen.analysis.structure_matcher import StructureMatcher, ElementComparator
from pymatgen.util.provenance import StructureNL
from maggma.builder import Builder
from pybtex.database import parse_string
from pybtex.database import BibliographyData

# Silly fix to keep pybtex from spamming warnings
import os, pybtex
devnull = open(os.devnull, 'w')
pybtex.io.stderr = devnull

mp_default_snl_fields = {
    "references":
    "@article{Jain2013,\nauthor = {Jain, Anubhav and Ong, Shyue Ping and "
    "Hautier, Geoffroy and Chen, Wei and Richards, William Davidson and "
    "Dacek, Stephen and Cholia, Shreyas and Gunter, Dan and Skinner, David "
    "and Ceder, Gerbrand and Persson, Kristin a.},\n"
    "doi = {10.1063/1.4812323},\nissn = {2166532X},\n"
    "journal = {APL Materials},\nnumber = {1},\npages = {011002},\n"
    "title = {{The Materials Project: A materials genome approach to "
    "accelerating materials innovation}},\n"
    "url = {http://link.aip.org/link/AMPADS/v1/i1/p011002/s1\\&Agg=doi},\n"
    "volume = {1},\nyear = {2013}\n}\n\n@misc{MaterialsProject,\n"
    "title = {{Materials Project}},\nurl = {http://www.materialsproject.org}\n}",
    "authors": [{
        "name": "Materials Project",
        "email": "feedback@materialsproject.org"
    }],
    "history": {
        "name": "Materials Project Optimized Structure",
        "url": "http://www.materialsproject.org",
        "description": {}
    }
}

DB_indexes = {"ICSD": "icsd_ids", "Pauling": "pf_ids"}
<<<<<<< HEAD
=======

>>>>>>> 10e5a72a

class SNLBuilder(Builder):
    """
    Builds a collection of materials with their corresponding SNL list
    """

    def __init__(self,
                 materials,
                 snls,
                 source_snls,
                 query=None,
                 ltol=0.2,
                 stol=0.3,
                 angle_tol=5,
                 default_snl_fields=None,
                 **kwargs):
        """
        Args:
            materials (Store): Store of materials docs to tag with SNLs
            snls (Store): Store to update with tagged SNLs
            source_snls ([Store]): List of locations to grab SNLs
            query (dict): query on materials to limit search
            ltol (float):  Length tolerance for structure matching
            stol (float): site tolerance for structure matching
            angle_tol (float): angle tolerance for structure matching
            default_ref (str): string of bibtex entries to add by default
                to every document
        """
        self.materials = materials
        self.snls = snls
        self.source_snls = list(source_snls)
        self.ltol = ltol
        self.stol = stol
        self.angle_tol = angle_tol
        self.query = query if query else {}
        self.default_snl_fields = default_snl_fields if default_snl_fields\
            else mp_default_snl_fields
        self.kwargs = kwargs

        super(SNLBuilder, self).__init__(sources=[materials, *self.source_snls], targets=[snls], **kwargs)

    def ensure_indicies(self):

        self.materials.ensure_index(self.materials.key, unique=True)
        self.materials.ensure_index("formula_pretty")

        self.snls.ensure_index(self.snls.key, unique=True)
        self.snls.ensure_index("formula_pretty")

        for s in self.source_snls:
            s.ensure_index(s.key)
            s.ensure_index("formula_pretty")

    def get_items(self):
        """
        Gets all materials to assocaite with SNLs

        Returns:
            generator of materials and SNLs that could match
        """
        self.logger.info("SNL Builder Started")

        self.logger.info("Setting indexes")
        self.ensure_indicies()

        # Find all formulas for materials that have been updated since this
        # builder was last ran
        q = dict(self.query)
        q.update(self.materials.lu_filter(self.snls))
        forms_to_update = set(self.materials.distinct("formula_pretty", q))

        # Find all formulas for materials not present in the target SNL collection
        q = dict(self.query)
        mat_ids = self.materials.distinct("task_id", q)
        snl_t_ids = self.snls.distinct("task_id")
        to_update_t_ids = list(set(mat_ids) - set(snl_t_ids))
        forms_to_update |= set(self.materials.distinct("formula_pretty", {"task_id": {"$in": to_update_t_ids}}))

        # Find all new SNL formulas since the builder was last run
        for source in self.source_snls:
            new_q = source.lu_filter(self.snls)
            forms_to_update |= set(source.distinct("formula_pretty", new_q))

        # Now reduce to the set of formulas we actually have
        q = dict(self.query)
        forms_avail = set(self.materials.distinct("formula_pretty", q))
        forms_to_update = forms_to_update & forms_avail

        self.logger.info("Found {} new/updated systems to proces".format(len(forms_to_update)))

        self.total = len(forms_to_update)

        for formula in forms_to_update:

            snls = []

            for source in self.source_snls:
                snls.extend(source.query(criteria={"formula_pretty": formula}))

            # Guaranteed to be mat per above reduction so just check for SNLS
            if len(snls) > 0:
                mats = list(
                    self.materials.query(
                        properties=[self.materials.key, "structure", "initial_structures", "formula_pretty"],
                        criteria={"formula_pretty": formula}))

                self.logger.debug("Found {} snls and {} mats".format(len(snls), len(mats)))
                yield mats, snls

    def process_item(self, item):
        """
        Matches SNLS and Materials

        Args:
            item (tuple): a tuple of materials and snls

        Returns:
            list(dict): a list of collected snls with material ids
        """
        mats = item[0]
        source_snls = item[1]
        snl_docs = list()
        self.logger.debug("Tagging SNLs for {}".format(mats[0]["formula_pretty"]))

        # Match up SNLS with materials
        for mat in mats:
            matched_snls = list(self.match(source_snls, mat))
            if len(matched_snls) > 0:
                snl_doc = {self.snls.key: mat[self.materials.key]}
                snl_fields = aggregate_snls(matched_snls)
                self.add_defaults(snl_fields)
                snl_doc["snl"] = StructureNL(Structure.from_dict(mat["structure"]), **snl_fields).as_dict()
                snl_docs.append(snl_doc)

        return snl_docs

    def match(self, snls, mat):
        """
        Finds a material doc that matches with the given snl

        Args:
            snl ([dict]): the snls list
            mat (dict): a materials doc

        Returns:
            generator of materials doc keys
        """
        sm = StructureMatcher(
            ltol=self.ltol,
            stol=self.stol,
            angle_tol=self.angle_tol,
            primitive_cell=True,
            scale=True,
            attempt_supercell=False,
            allow_subset=False,
            comparator=ElementComparator())

        m_strucs = [Structure.from_dict(mat["structure"])
                    ] + [Structure.from_dict(init_struc) for init_struc in mat["initial_structures"]]
        for snl in snls:
            try:
                snl_struc = StructureNL.from_dict(snl).structure
                # Get SNL Spacegroup
                # This try-except fixes issues for some structures where space group data is not returned by spglib
                try:
                    snl_spacegroup = snl_struc.get_space_group_info(symprec=0.1)[0]
                except:
                    snl_spacegroup = -1
                for struc in m_strucs:

                    # Get Materials Structure Spacegroup
                    try:
                        struc_sg = struc.get_space_group_info(symprec=0.1)[0]
                    except:
                        struc_sg = -1

                    # Match spacegroups
                    if struc_sg == snl_spacegroup and sm.fit(struc, snl_struc):
                        yield snl
                        break
            except:
                self.logger.warning("Bad SNL found : {}".format(snl.get("task_id")))

    def add_defaults(self, snl):

        for k, v in self.default_snl_fields.items():
            if isinstance(v, list) and isinstance(snl[k], list):
                snl[k].extend(v)
            elif isinstance(snl[k], list):
                snl[k].append(v)
            elif isinstance(v, list):
                snl[k] = [snl[k]] + v

    def update_targets(self, items):
        """
        Inserts the new SNL docs into the SNL collection
        """

        snls = list(filter(None, chain.from_iterable(items)))

        if len(snls) > 0:
            self.logger.info("Found {} SNLs to update".format(len(snls)))
            self.snls.update(snls)
        else:
            self.logger.info("No items to update")


def aggregate_snls(snls):
    """
    Aggregates a series of SNLs into the fields for a single SNL
    """
    # Choose earliesst created_at
    created_at = sorted([snl["about"]["created_at"]["string"] for snl in snls])[0]

    # Choose earliest history
    history = sorted(snls, key=lambda snl: snl["about"]["created_at"]["string"])\
        [0]["about"]["history"]

    # Aggregate all references into one dict to remove duplicates
    refs = {}
    for snl in snls:
        try:
            entries = parse_string(snl["about"]["references"], bib_format="bibtex")
            refs.update(entries.entries)
        except:
            logger.debug("Failed parsing bibtex: {}".format(snl["about"]["references"]))

    entries = BibliographyData(entries=refs)
    references = entries.to_string("bibtex")

    # Keep first SNL remarks since that should assocaited with the base structure
    remarks = list(set([remark for remark in snls[0]["about"]["remarks"]]))
    remarks = [r for r in remarks if len(r) < 140]
    # The rest get stored in tags
    tags = list(set([remark for snl in snls for remark in snl["about"]["remarks"]]))

    # Aggregate all projects
    projects = list(set([projects for snl in snls for projects in snl["about"]["projects"]]))

    # Aggregate all authors - Converting a single dictionary first
    # performs duplicate checking
    authors = {entry["name"].lower(): entry["email"] for snl in snls for entry in snl["about"]["authors"]}
    authors = [{"name": name.title(), "email": email} for name, email in authors.items()]

    # Aggregate all the database IDs
    db_ids = defaultdict(list)
    for snl in snls:
        if len(snl["about"]["history"]) == 1 \
                and get(snl, "about.history.0.name", "") in DB_indexes:
            db_name = get(snl, "about.history.0.name", "")
            db_id_key = DB_indexes[db_name]
            db_ids[db_id_key].append(snl["about"]["history"][0]["description"].get("id", None))

    # remove Nones and empty lists
    db_ids = {k: list(filter(None, v)) for k, v in db_ids.items()}
    db_ids = {k: v for k, v in db_ids.items() if len(v) > 0}

    snl_fields = {
        "created_at": created_at,
        "history": history,
        "references": references,
        "remarks": remarks,
        "projects": projects,
        "authors": authors,
        "data": {
            "_db_ids": db_ids,
            "_tags": tags,
        }
    }

    return snl_fields<|MERGE_RESOLUTION|>--- conflicted
+++ resolved
@@ -40,10 +40,7 @@
 }
 
 DB_indexes = {"ICSD": "icsd_ids", "Pauling": "pf_ids"}
-<<<<<<< HEAD
-=======
-
->>>>>>> 10e5a72a
+
 
 class SNLBuilder(Builder):
     """
