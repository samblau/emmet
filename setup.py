--- conflicted
+++ resolved
@@ -19,19 +19,12 @@
         license='modified BSD',
         packages=find_packages(),
         include_package_data=True,
-<<<<<<< HEAD
         package_data={},
-=======
->>>>>>> 3b4d41f3
         zip_safe=False,
         install_requires=[
             'atomate', 'pymatgen>=2018.4.20','maggma','monty',
             'six', 'pydash', 'tqdm', 'matminer',
-<<<<<<< HEAD
-            'prettyplotlib', "pybtex", "Click"
-=======
-            'prettyplotlib', 'pybtex', 'networkx', 'sumo',
->>>>>>> 3b4d41f3
+            'prettyplotlib', 'pybtex', 'Click', 'networkx', 'sumo',
         ],
         classifiers=["Programming Language :: Python :: 3",
                      "Programming Language :: Python :: 3.6",
@@ -44,13 +37,10 @@
                      'Topic :: Scientific/Engineering'],
         test_suite='nose.collector',
         tests_require=['nose'],
-<<<<<<< HEAD
         py_modules=['emmet'],
         entry_points='''
         [console_scripts]
         emmet=emmet.scripts.emmet:cli
         ''',
-=======
         python_requires='>=3.6',
->>>>>>> 3b4d41f3
     )